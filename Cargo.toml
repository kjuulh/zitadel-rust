--- conflicted
+++ resolved
@@ -58,13 +58,9 @@
 axum = ["credentials", "oidc", "dep:axum", "dep:axum-extra"]
 
 [dependencies]
-<<<<<<< HEAD
-base64 = { version = "0.21.1", optional = true }
 axum = { version = "0.6.18", optional = true, features = ["headers", "macros"] }
 axum-extra = { version = "0.7.4", optional = true }
-=======
 base64 = { version = "0.21.2", optional = true }
->>>>>>> 7b70575b
 custom_error = "1.9.2"
 document-features = { version = "0.2", optional = true }
 jsonwebtoken = { version = "8.3.0", optional = true }
